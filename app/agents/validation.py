--- conflicted
+++ resolved
@@ -26,7 +26,6 @@
     """Final decision-maker agent - validates compliance requirements"""
     
     def __init__(self, memory_overlay: str = ""):
-<<<<<<< HEAD
         super().__init__("ValidationAgent", temperature=0.0)
 
         if memory_overlay:
@@ -45,10 +44,6 @@
                 self.memory_overlay = ""
                 self.logger.warning(f"ValidationAgent: memory store unavailable, continuing without overlay ({e})")
 
-=======
-        super().__init__("ValidationAgent", temperature=0.0)  # Low temperature for consistency
-        self.memory_overlay = memory_overlay
->>>>>>> 78d2522e
         self._setup_chain()
     
     def _setup_chain(self):
