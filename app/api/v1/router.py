from fastapi import APIRouter, File, UploadFile, HTTPException, Depends, Form
from fastapi.responses import JSONResponse
from typing import List, Dict, Any, Optional
from pydantic import BaseModel
import logging
import uuid
from datetime import datetime
from rag.ingestion.pipeline import PDFIngestionPipeline
from chroma.chroma_connection import get_chroma_collection

# Configure logging
logging.basicConfig(level=logging.INFO)
logger = logging.getLogger(__name__)

# Initialize the router
router = APIRouter(prefix="/api/v1", tags=["pdf-upload"])

# Response models
class UploadResponse(BaseModel):
    status: str
    message: str
    results: List[Dict[str, Any]]
    total_files: int
    successful: int
    failed: int

class PipelineStatsResponse(BaseModel):
    pipeline_config: Dict[str, Any]
    storage_stats: Dict[str, Any]
    status: str

# Initialize the PDF ingestion pipeline
pipeline = PDFIngestionPipeline(
    chunk_size=1000,
    chunk_overlap=200,
    embedding_model="text-embedding-3-large",
    collection_name="regulation_kb"
)

# ================================================
# REGULATION UPLOAD ENDPOINTS
# ================================================

@router.post("/upload-pdfs", response_model=UploadResponse)
async def upload_pdf_files(
    files: List[UploadFile] = File(...),
    metadata: Optional[str] = Form(None),
    chunk_size: Optional[int] = Form(1000),
    chunk_overlap: Optional[int] = Form(200)
) -> UploadResponse:
    """
    Upload and process PDF files through the ingestion pipeline.
    
    This endpoint:
    1. Accepts multiple PDF files from the Streamlit frontend
    2. Processes them through the PDF ingestion pipeline
    3. Stores the extracted and chunked text in ChromaDB
    4. Returns detailed processing results
    
    Args:
        files: List of PDF files to upload and process
        metadata: JSON string containing regulation metadata for each file
        chunk_size: Optional custom chunk size (default: 1000)
        chunk_overlap: Optional custom chunk overlap (default: 200)
    
    Returns:
        UploadResponse with processing results for each file
    """
    
    if not files:
        raise HTTPException(status_code=400, detail="No files provided")
    
    # Validate that all files are PDFs
    invalid_files = []
    for file in files:
        if not file.filename.lower().endswith('.pdf'):
            invalid_files.append(file.filename)
    
    if invalid_files:
        raise HTTPException(
            status_code=400, 
            detail=f"Invalid file types. Only PDF files are allowed. Invalid files: {', '.join(invalid_files)}"
        )
    
    # Parse metadata if provided
    files_metadata = {}
    if metadata:
        try:
            import json
            files_metadata = json.loads(metadata)
            logger.info(f"Parsed metadata for {len(files_metadata)} files: {files_metadata}")
        except json.JSONDecodeError as e:
            logger.error(f"Failed to parse metadata JSON: {e}")
            raise HTTPException(status_code=400, detail=f"Invalid metadata JSON: {str(e)}")
    else:
        logger.warning("No metadata provided in request")
    
    logger.info(f"Starting batch PDF upload and processing for {len(files)} files")
    
    try:
        # If custom parameters are provided, create a new pipeline instance
        if chunk_size != 1000 or chunk_overlap != 200:
            custom_pipeline = PDFIngestionPipeline(
                chunk_size=chunk_size,
                chunk_overlap=chunk_overlap,
                embedding_model="text-embedding-3-large",
                collection_name="regulation_kb"
            )
            results = custom_pipeline.process_batch(files, files_metadata)
        else:
            # Use the default pipeline
            results = pipeline.process_batch(files, files_metadata)
        
        # Calculate summary statistics
        successful_count = sum(1 for result in results if result.get('status') == 'success')
        failed_count = len(results) - successful_count
        
        # Determine overall status
        overall_status = "success" if failed_count == 0 else "partial_success" if successful_count > 0 else "error"
        
        # Create response message
        if overall_status == "success":
            message = f"Successfully processed all {len(files)} PDF files"
        elif overall_status == "partial_success":
            message = f"Processed {successful_count} out of {len(files)} files successfully"
        else:
            message = f"Failed to process all {len(files)} PDF files"
        
        logger.info(f"Batch processing completed: {successful_count} successful, {failed_count} failed")
        
        return UploadResponse(
            status=overall_status,
            message=message,
            results=results,
            total_files=len(files),
            successful=successful_count,
            failed=failed_count
        )
        
    except Exception as e:
        logger.error(f"Unexpected error in PDF upload endpoint: {str(e)}")
        raise HTTPException(
            status_code=500, 
            detail=f"Internal server error during PDF processing: {str(e)}"
        )

@router.get("/upload-stats", response_model=PipelineStatsResponse)
async def get_upload_stats() -> PipelineStatsResponse:
    """
    Get statistics about the PDF upload pipeline and ChromaDB storage.
    
    Returns:
        PipelineStatsResponse with current pipeline configuration and storage stats
    """
    try:
        stats = pipeline.get_pipeline_stats()
        return PipelineStatsResponse(**stats)
    except Exception as e:
        logger.error(f"Error getting pipeline stats: {str(e)}")
        raise HTTPException(
            status_code=500,
            detail=f"Error retrieving pipeline statistics: {str(e)}"
        )

@router.delete("/clear-documents")
async def clear_document_collection() -> Dict[str, Any]:
    """
    Clear all documents from the ChromaDB collection.
    
    Warning: This will permanently delete all uploaded PDF documents and their embeddings.
    
    Returns:
        Dictionary with operation status and details
    """
    try:
        result = pipeline.clear_collection()
        if result['status'] == 'success':
            return result
        else:
            raise HTTPException(status_code=500, detail=result.get('message', 'Failed to clear collection'))
    except Exception as e:
        logger.error(f"Error clearing document collection: {str(e)}")
        raise HTTPException(
            status_code=500,
            detail=f"Error clearing document collection: {str(e)}"
        )
    
# ================================================
# COMPLIANCE ENDPOINTS
# ================================================

@router.post("/compliance/check", response_model=ComplianceResponse)
async def check_compliance(
    title: str = Form(...),
    description: str = Form(...),
    document: Optional[UploadFile] = File(None)
):
    """
    Enhanced compliance check endpoint with optional document upload
    
    Args:
        title: Feature name/title
        description: Feature description
        document: Optional feature document (PDF, TXT, DOCX, MD)
    
    Returns:
        ComplianceResponse with analysis results
    """
    try:
        logger.info(f"Starting compliance check for feature: {title}")
        
        # Process uploaded document if provided
        document_content = None
        document_metadata = None
        
        if document:
            logger.info(f"Processing uploaded document: {document.filename}")
            
            # Read document content
            document_bytes = await document.read()
            
            # Extract text based on file type
            document_content = await process_document(document_bytes, document.filename)
            document_metadata = {
                "filename": document.filename,
                "size": len(document_bytes),
                "content_type": document.content_type
            }
        
        # Call the multi-agent compliance analysis system
        analysis_result = await run_compliance_analysis(
            title=title,
            description=description,
            document_content=document_content,
            document_metadata=document_metadata
        )
        
        logger.info(f"Compliance analysis completed for feature: {title}")
        return analysis_result
        
    except Exception as e:
        logger.error(f"Error in compliance check: {str(e)}")
        raise HTTPException(status_code=500, detail=f"Compliance analysis failed: {str(e)}")


@router.post("/compliance/feedback", response_model=FeedbackResponse)
async def submit_feedback(feedback: FeedbackRequest):
    """
    Submit feedback for a compliance analysis
    
    Args:
        feedback: FeedbackRequest containing analysis_id, feedback_type, etc.
    
    Returns:
        FeedbackResponse confirming submission
    """
    try:
        logger.info(f"Receiving feedback for analysis: {feedback.analysis_id}")
        
        # Process feedback and store for agent learning
        feedback_result = await process_feedback(feedback)
        
        logger.info(f"Feedback processed successfully for analysis: {feedback.analysis_id}")
        return feedback_result
        
    except Exception as e:
        logger.error(f"Error processing feedback: {str(e)}")
        raise HTTPException(status_code=500, detail=f"Feedback processing failed: {str(e)}")

<<<<<<< HEAD

# ================================================
# REGULATION UPLOAD ENDPOINTS
# ================================================

@router.post("/upload-pdfs", response_model=Dict[str, Any])
async def upload_regulation_pdfs(files: List[UploadFile] = File(...)):
    """
    Batch upload PDF regulation documents
    
    Args:
        files: List of PDF files to upload and process
    
    Returns:
        Upload results with statistics
    """
    try:
        logger.info(f"Starting batch upload of {len(files)} PDF files")
        
        upload_results = await process_pdf_batch_upload(files)
        
        logger.info(f"Batch upload completed: {upload_results['successful']} successful, {upload_results['failed']} failed")
        return upload_results
        
    except Exception as e:
        logger.error(f"Error in batch PDF upload: {str(e)}")
        raise HTTPException(status_code=500, detail=f"PDF upload failed: {str(e)}")


@router.get("/upload-stats", response_model=Dict[str, Any])
async def get_upload_statistics():
    """
    Get statistics about the PDF upload pipeline
    
    Returns:
        Pipeline configuration and storage statistics
    """
    try:
        logger.info("Fetching upload pipeline statistics")
        
        stats = await get_pipeline_stats()
        
        logger.info("Upload statistics retrieved successfully")
        return stats
        
    except Exception as e:
        logger.error(f"Error fetching upload stats: {str(e)}")
        raise HTTPException(status_code=500, detail=f"Failed to fetch statistics: {str(e)}")


# ================================================
# ANALYTICS ENDPOINTS
# ================================================

@router.get("/analytics/summary", response_model=Dict[str, Any])
async def get_analytics_summary():
    """
    Get summary analytics about compliance analyses
    
    Returns:
        Summary statistics and trends
    """
    try:
        logger.info("Fetching analytics summary")
        
        summary = await get_compliance_analytics_summary()
        
        logger.info("Analytics summary retrieved successfully")
        return summary
        
    except Exception as e:
        logger.error(f"Error fetching analytics summary: {str(e)}")
        raise HTTPException(status_code=500, detail=f"Failed to fetch analytics: {str(e)}")

=======
# # ================================================
# # ANALYTICS ENDPOINTS
# # ================================================
>>>>>>> 77fafbc1

@router.get("/analytics/history", response_model=List[Dict[str, Any]])
async def get_analysis_history(
    limit: Optional[int] = 100,
    offset: Optional[int] = 0,
    filter_flagged: Optional[bool] = None
):
    """
    Get historical compliance analyses
    
    Args:
        limit: Maximum number of records to return
        offset: Number of records to skip
        filter_flagged: If True, only return flagged analyses; if False, only non-flagged
    
    Returns:
        List of historical analyses
    """
    try:
        logger.info(f"Fetching analysis history: limit={limit}, offset={offset}")
        
        history = await get_compliance_history(limit, offset, filter_flagged)
        
        logger.info(f"Retrieved {len(history)} historical analyses")
        return history
        
    except Exception as e:
        logger.error(f"Error fetching analysis history: {str(e)}")
        raise HTTPException(status_code=500, detail=f"Failed to fetch history: {str(e)}")


# ================================================
# ADMIN ENDPOINTS
# ================================================

@router.get("/admin/system-status", response_model=Dict[str, Any])
async def get_system_status():
    """
    Get system health and status information
    
    Returns:
        System status including agent health, database connectivity, etc.
    """
    try:
        logger.info("Checking system status")
        
        status = await check_system_health()
        
        logger.info("System status check completed")
        return status
        
    except Exception as e:
        logger.error(f"Error checking system status: {str(e)}")
        raise HTTPException(status_code=500, detail=f"System status check failed: {str(e)}")


@router.post("/admin/retrain-agents", response_model=StatusResponse)
async def retrain_agents():
    """
    Trigger retraining of compliance analysis agents based on feedback
    
    Returns:
        Status of the retraining process
    """
    try:
        logger.info("Starting agent retraining process")
        
        retraining_result = await trigger_agent_retraining()
        
        logger.info("Agent retraining process initiated")
        return StatusResponse(
            status="success",
            message="Agent retraining process started successfully",
            data=retraining_result
        )
        
    except Exception as e:
        logger.error(f"Error initiating agent retraining: {str(e)}")
        raise HTTPException(status_code=500, detail=f"Agent retraining failed: {str(e)}")


# ================================================
# DUMMY IMPLEMENTATION FUNCTIONS
# ================================================
# These are placeholder functions that should be implemented with your actual logic

async def process_document(document_bytes: bytes, filename: str) -> str:
    """
    DUMMY: Process uploaded document and extract text content
    
    TODO: Implement actual document processing logic
    - PDF text extraction using PyPDF2 or pdfplumber
    - DOCX processing using python-docx
    - Plain text and markdown handling
    """
    logger.info(f"DUMMY: Processing document {filename}")
    
    # Simulate document processing
    file_extension = filename.split('.')[-1].lower()
    
    if file_extension == 'pdf':
        # TODO: Implement PDF text extraction
        return f"DUMMY: Extracted text from PDF {filename} - Feature specification document with technical details..."
    elif file_extension == 'docx':
        # TODO: Implement DOCX text extraction
        return f"DUMMY: Extracted text from DOCX {filename} - Design document with implementation details..."
    elif file_extension in ['txt', 'md']:
        # For text files, decode bytes
        try:
            return document_bytes.decode('utf-8')
        except UnicodeDecodeError:
            return f"DUMMY: Could not decode text file {filename}"
    else:
        return f"DUMMY: Unsupported file type for {filename}"


async def run_compliance_analysis(
    title: str, 
    description: str, 
    document_content: Optional[str] = None,
    document_metadata: Optional[Dict] = None
) -> ComplianceResponse:
    """
    DUMMY: Run the multi-agent compliance analysis system
    
    TODO: Implement actual LangGraph orchestration with:
    - Screening Agent
    - Research Agent  
    - Validation Agent
    - Learning Agent
    """
    logger.info(f"DUMMY: Running compliance analysis for {title}")
    
    # Simulate analysis based on keywords and patterns
    requires_compliance = any(keyword in (title + " " + description).lower() 
                            for keyword in [
                                'location', 'geo', 'region', 'country', 'state', 
                                'curfew', 'minor', 'age', 'restrict', 'block',
                                'gdpr', 'coppa', 'utah', 'california', 'eu'
                            ])
    
    # Enhanced analysis if document is provided
    confidence_boost = 0.1 if document_content else 0.0
    base_confidence = 0.85 if requires_compliance else 0.75
    
    return ComplianceResponse(
        analysis_id=str(uuid.uuid4()),
        flag="yes" if requires_compliance else "no",
        confidence_score=min(0.95, base_confidence + confidence_boost),
        risk_level="High" if requires_compliance else "Low",
        reasoning=(
            f"This feature {'requires' if requires_compliance else 'does not require'} "
            f"geo-specific compliance logic because it "
            f"{'involves location-based restrictions and user data processing' if requires_compliance else 'operates uniformly across regions without location dependencies'}. "
            f"{'Additional context from uploaded document strengthens this analysis.' if document_content else ''}"
        ),
        related_regulations=[
            "EU Digital Service Act (DSA) - Article 14",
            "GDPR - Location data processing requirements",
            "California Consumer Privacy Act (CCPA)",
            "Utah Social Media Regulation Act"
        ] if requires_compliance else [
            "General platform terms of service",
            "Standard content policies"
        ],
        agent_details={
            "screening_agent_status": "completed",
            "research_agent_status": "completed", 
            "validation_agent_status": "completed",
            "document_processed": document_content is not None,
            "document_metadata": document_metadata
        },
        timestamp=datetime.now().isoformat()
    )


async def process_feedback(feedback: FeedbackRequest) -> FeedbackResponse:
    """
    DUMMY: Process feedback for agent learning
    
    TODO: Implement actual feedback processing:
    - Store feedback in database
    - Update agent training data
    - Trigger incremental learning if needed
    """
    logger.info(f"DUMMY: Processing {feedback.feedback_type} feedback for analysis {feedback.analysis_id}")
    
    # Simulate feedback processing
    feedback_id = str(uuid.uuid4())
    
    # TODO: Store feedback in database
    # TODO: Update agent learning parameters
    # TODO: If negative feedback, add to correction dataset
    
    return FeedbackResponse(
        feedback_id=feedback_id,
        status="processed",
        message=f"Feedback received and will be used to improve analysis quality. Type: {feedback.feedback_type}",
        analysis_id=feedback.analysis_id,
        timestamp=datetime.now().isoformat()
    )


async def process_pdf_batch_upload(files: List[UploadFile]) -> Dict[str, Any]:
    """
    DUMMY: Process batch PDF upload through RAG pipeline
    
    TODO: Implement actual PDF processing:
    - Extract text from PDFs
    - Chunk documents appropriately
    - Generate embeddings
    - Store in vector database (ChromaDB)
    """
    logger.info(f"DUMMY: Processing batch upload of {len(files)} PDFs")
    
    results = []
    successful = 0
    failed = 0
    
    for file in files:
        try:
            # Simulate processing each file
            file_bytes = await file.read()
            
            # TODO: Extract text from PDF
            # TODO: Chunk text appropriately
            # TODO: Generate embeddings
            # TODO: Store in ChromaDB
            
            chunks_processed = len(file_bytes) // 1000  # Dummy chunk calculation
            
            results.append({
                "filename": file.filename,
                "status": "success",
                "chunks_processed": chunks_processed,
                "size_bytes": len(file_bytes)
            })
            successful += 1
            
        except Exception as e:
            results.append({
                "filename": file.filename,
                "status": "failed",
                "error": str(e)
            })
            failed += 1
    
    return {
        "status": "success" if failed == 0 else ("partial_success" if successful > 0 else "failed"),
        "message": f"Processed {successful} files successfully, {failed} failed",
        "total_files": len(files),
        "successful": successful,
        "failed": failed,
        "results": results,
        "timestamp": datetime.now().isoformat()
    }


async def get_pipeline_stats() -> Dict[str, Any]:
    """
    DUMMY: Get PDF processing pipeline statistics
    
    TODO: Implement actual pipeline stats:
    - ChromaDB collection info
    - Embedding model details
    - Processing configuration
    """
    logger.info("DUMMY: Fetching pipeline statistics")
    
    return {
        "pipeline_config": {
            "chunk_size": 1000,
            "chunk_overlap": 200,
            "embedding_model": "sentence-transformers/all-MiniLM-L6-v2",
            "collection_name": "regulations_collection"
        },
        "storage_stats": {
            "document_count": 156,  # Dummy count
            "total_chunks": 2847,   # Dummy count
            "status": "healthy",
            "last_updated": datetime.now().isoformat()
        }
    }


async def get_compliance_analytics_summary() -> Dict[str, Any]:
    """
    DUMMY: Get compliance analytics summary
    
    TODO: Implement actual analytics:
    - Query database for analysis statistics
    - Calculate trends and patterns
    - Generate insights
    """
    logger.info("DUMMY: Fetching compliance analytics summary")
    
    return {
        "total_analyses": 245,
        "flagged_analyses": 89,
        "flagged_percentage": 36.3,
        "average_confidence": 0.847,
        "risk_distribution": {
            "low": 156,
            "medium": 67,
            "high": 22
        },
        "feedback_stats": {
            "positive_feedback": 198,
            "negative_feedback": 23,
            "context_requests": 24
        },
        "trends": {
            "analyses_this_week": 47,
            "trend_direction": "increasing",
            "accuracy_improvement": 0.12
        },
        "timestamp": datetime.now().isoformat()
    }


async def get_compliance_history(
    limit: int, 
    offset: int, 
    filter_flagged: Optional[bool]
) -> List[Dict[str, Any]]:
    """
    DUMMY: Get compliance analysis history
    
    TODO: Implement actual database query:
    - Query analyses table with pagination
    - Apply filters
    - Return formatted results
    """
    logger.info(f"DUMMY: Fetching compliance history with limit={limit}, offset={offset}")
    
    # Dummy historical data
    dummy_analyses = []
    for i in range(min(limit, 20)):  # Return up to 20 dummy records
        flagged = (i % 3 == 0)  # Every third analysis is flagged
        
        if filter_flagged is not None and flagged != filter_flagged:
            continue
            
        dummy_analyses.append({
            "analysis_id": f"analysis_dummy_{i + offset}",
            "timestamp": datetime.now().isoformat(),
            "title": f"Feature Analysis {i + offset + 1}",
            "description": f"Analysis of feature with various compliance considerations...",
            "flag": "yes" if flagged else "no",
            "confidence": 0.75 + (i % 10) * 0.02,
            "risk_level": "High" if flagged else "Low",
            "has_feedback": (i % 5 == 0)  # Every fifth analysis has feedback
        })
    
    return dummy_analyses


async def check_system_health() -> Dict[str, Any]:
    """
    DUMMY: Check system health status
    
    TODO: Implement actual health checks:
    - Database connectivity
    - Agent service status
    - Vector database status
    - API dependencies
    """
    logger.info("DUMMY: Performing system health check")
    
    return {
        "status": "healthy",
        "components": {
            "database": {
                "status": "healthy",
                "response_time_ms": 45,
                "last_check": datetime.now().isoformat()
            },
            "vector_database": {
                "status": "healthy",
                "collection_count": 1,
                "document_count": 156,
                "last_check": datetime.now().isoformat()
            },
            "llm_agents": {
                "status": "healthy",
                "screening_agent": "ready",
                "research_agent": "ready", 
                "validation_agent": "ready",
                "last_check": datetime.now().isoformat()
            },
            "external_apis": {
                "status": "healthy",
                "regulation_apis": "accessible",
                "last_check": datetime.now().isoformat()
            }
        },
        "uptime_seconds": 86400,  # Dummy uptime
        "version": "1.0.0",
        "timestamp": datetime.now().isoformat()
    }


async def trigger_agent_retraining() -> Dict[str, Any]:
    """
    DUMMY: Trigger agent retraining process
    
    TODO: Implement actual retraining:
    - Collect recent feedback data
    - Update agent parameters
    - Retrain models incrementally
    - Update agent configurations
    """
    logger.info("DUMMY: Triggering agent retraining process")
    
    return {
        "retraining_id": str(uuid.uuid4()),
        "status": "initiated",
        "feedback_samples": 47,  # Dummy count
        "estimated_completion": "2025-01-15T10:30:00Z",
        "agents_affected": [
            "screening_agent",
            "research_agent", 
            "validation_agent"
        ],
        "timestamp": datetime.now().isoformat()
    }<|MERGE_RESOLUTION|>--- conflicted
+++ resolved
@@ -267,7 +267,6 @@
         logger.error(f"Error processing feedback: {str(e)}")
         raise HTTPException(status_code=500, detail=f"Feedback processing failed: {str(e)}")
 
-<<<<<<< HEAD
 
 # ================================================
 # REGULATION UPLOAD ENDPOINTS
@@ -342,11 +341,6 @@
         logger.error(f"Error fetching analytics summary: {str(e)}")
         raise HTTPException(status_code=500, detail=f"Failed to fetch analytics: {str(e)}")
 
-=======
-# # ================================================
-# # ANALYTICS ENDPOINTS
-# # ================================================
->>>>>>> 77fafbc1
 
 @router.get("/analytics/history", response_model=List[Dict[str, Any]])
 async def get_analysis_history(
